/**
 * Copyright (c) 2010-2015, openHAB.org and others.
 *
 * All rights reserved. This program and the accompanying materials
 * are made available under the terms of the Eclipse Public License v1.0
 * which accompanies this distribution, and is available at
 * http://www.eclipse.org/legal/epl-v10.html
 */
/*
* generated by Xtext
*/
package org.openhab.model.ui.contentassist;

import java.util.HashSet;
import java.util.Set;

import org.eclipse.emf.ecore.EObject;
import org.eclipse.jface.text.contentassist.ICompletionProposal;
import org.eclipse.xtext.Assignment;
import org.eclipse.xtext.ui.editor.contentassist.ContentAssistContext;
import org.eclipse.xtext.ui.editor.contentassist.ICompletionProposalAcceptor;
import org.openhab.core.items.GroupItem;
import org.openhab.core.items.Item;
import org.openhab.core.items.ItemRegistry;
import org.openhab.designer.ui.UIActivator;
/**
 * see http://www.eclipse.org/Xtext/documentation/latest/xtext.html#contentAssist on how to customize content assistant
 */
public class ItemsProposalProvider extends AbstractItemsProposalProvider {

	protected static final Set<String> ITEMTYPES = new HashSet<String>();
	
	static {
		ITEMTYPES.add("Group");
		ITEMTYPES.add("Switch");
		ITEMTYPES.add("Number");
		ITEMTYPES.add("String");
		ITEMTYPES.add("Dimmer");
		ITEMTYPES.add("Color");
		ITEMTYPES.add("Contact");
		ITEMTYPES.add("Rollershutter");
		ITEMTYPES.add("DateTime");
<<<<<<< HEAD
		ITEMTYPES.add("Point");
=======
		ITEMTYPES.add("Location");
>>>>>>> 83580388
	}
	
	@Override
	public void completeModelNormalItem_Type(EObject model,
			Assignment assignment, ContentAssistContext context,
			ICompletionProposalAcceptor acceptor) {
		super.completeModelNormalItem_Type(model, assignment, context, acceptor);
		for(String itemType : ITEMTYPES) {
			if(itemType.startsWith(context.getPrefix())) {
				acceptor.accept(createCompletionProposal(itemType, context));
			}
		}
	}

	@Override
	public void completeModelItem_Groups(EObject model, Assignment assignment,
			ContentAssistContext context, ICompletionProposalAcceptor acceptor) {
		super.completeModelItem_Groups(model, assignment, context, acceptor);

		ItemRegistry registry = (ItemRegistry) UIActivator.itemRegistryTracker.getService();
		if(registry!=null) {
			for(Item item : registry.getItems(context.getPrefix() + "*")) {
				if(item instanceof GroupItem) {
					ICompletionProposal completionProposal = createCompletionProposal(item.getName(), context);
					acceptor.accept(completionProposal);
				}
			}
		}
	}
}<|MERGE_RESOLUTION|>--- conflicted
+++ resolved
@@ -40,11 +40,7 @@
 		ITEMTYPES.add("Contact");
 		ITEMTYPES.add("Rollershutter");
 		ITEMTYPES.add("DateTime");
-<<<<<<< HEAD
-		ITEMTYPES.add("Point");
-=======
 		ITEMTYPES.add("Location");
->>>>>>> 83580388
 	}
 	
 	@Override
