<?xml version="1.0" encoding="UTF-8"?>
<project xmlns="http://maven.apache.org/POM/4.0.0" xmlns:xsi="http://www.w3.org/2001/XMLSchema-instance" xsi:schemaLocation="http://maven.apache.org/POM/4.0.0 http://maven.apache.org/maven-v4_0_0.xsd">

  <parent>
    <groupId>org.openhab</groupId>
    <artifactId>bundles</artifactId>
    <version>1.6.0-SNAPSHOT</version>
  </parent>

  <modelVersion>4.0.0</modelVersion>
  <groupId>org.openhab.bundles</groupId>
  <artifactId>binding</artifactId>

  <name>openHAB Bindings</name>

  <packaging>pom</packaging>

  <modules>
    <module>org.openhab.binding.bluetooth</module>
    <module>org.openhab.binding.knx</module>
    <module>org.openhab.binding.knx.test</module>
    <module>org.openhab.binding.serial</module>
    <module>org.openhab.binding.onewire</module>
    <module>org.openhab.binding.wol</module>
    <module>org.openhab.binding.networkhealth</module>
    <module>org.openhab.binding.exec</module>
    <module>org.openhab.binding.exec.test</module>
    <module>org.openhab.binding.http</module>
    <module>org.openhab.binding.http.test</module>
    <module>org.openhab.binding.hue</module>
    <module>org.openhab.binding.fritzbox</module>
    <module>org.openhab.binding.ntp</module>
    <module>org.openhab.binding.mpd</module>
    <module>org.openhab.binding.vdr</module>
    <module>org.openhab.binding.asterisk</module>
    <module>org.openhab.binding.snmp</module>
    <module>org.openhab.binding.sonos</module>
    <module>org.openhab.binding.configadmin</module>
    <module>org.openhab.binding.novelanheatpump</module>
    <module>org.openhab.binding.cups</module>
    <module>org.openhab.binding.ihc</module>
    <module>org.openhab.binding.tcp</module>
    <module>org.openhab.binding.plugwise</module>
    <module>org.openhab.binding.modbus</module>
    <module>org.openhab.binding.plcbus</module>
    <module>org.openhab.binding.dmx</module>
    <module>org.openhab.binding.dmx.ola</module>
    <module>org.openhab.binding.dmx.lib485</module>
    <module>org.openhab.binding.dmx.artnet</module>
    <module>org.openhab.binding.dmx.test</module>
    <module>org.openhab.binding.rfxcom</module>
    <module>org.openhab.binding.samsungtv</module>
    <module>org.openhab.binding.pulseaudio</module>
    <module>org.openhab.binding.homematic</module>
    <module>org.openhab.binding.homematic.test</module>
    <module>org.openhab.binding.koubachi</module>
    <module>org.openhab.binding.onkyo</module>
    <module>org.openhab.binding.openpaths</module>
    <module>org.openhab.binding.urtsi</module>
    <module>org.openhab.binding.opensprinkler</module>
    <module>org.openhab.binding.epsonprojector</module>
    <module>org.openhab.binding.comfoair</module>
    <module>org.openhab.binding.owserver</module>
    <module>org.openhab.binding.digitalstrom</module>
    <module>org.openhab.binding.squeezebox</module>
    <module>org.openhab.binding.mqtt</module>
    <module>org.openhab.binding.mqtt.test</module>
    <module>org.openhab.binding.mqttitude</module>
    <module>org.openhab.binding.milight</module>
    <module>org.openhab.binding.systeminfo</module>
    <module>org.openhab.binding.piface</module>
    <module>org.openhab.binding.fritzaha</module>
    <module>org.openhab.binding.tinkerforge</module>
    <module>org.openhab.binding.nibeheatpump</module>
    <module>org.openhab.binding.zwave</module>
    <module>org.openhab.binding.nikobus</module>
    <module>org.openhab.binding.nikobus.test</module>
    <module>org.openhab.binding.enocean</module>
    <module>org.openhab.binding.enocean.test</module>
    <module>org.openhab.binding.em</module>
    <module>org.openhab.binding.s300th</module>
    <module>org.openhab.binding.heatmiser</module>
    <module>org.openhab.binding.swegonventilation</module>
    <module>org.openhab.binding.maxcube</module>
    <module>org.openhab.binding.maxcube.test</module>
    <module>org.openhab.binding.tivo</module>
    <module>org.openhab.binding.tellstick</module>
    <module>org.openhab.binding.insteonhub</module>
    <module>org.openhab.binding.insteonplm</module>
    <module>org.openhab.binding.pioneeravr</module>
    <module>org.openhab.binding.em.test</module>
    <module>org.openhab.binding.s300th.test</module>
    <module>org.openhab.binding.fht</module>
    <module>org.openhab.binding.fs20</module>
    <module>org.openhab.binding.intertechno</module>
    <module>org.openhab.binding.openenergymonitor</module>
    <module>org.openhab.binding.netatmo</module>
    <module>org.openhab.binding.netatmo.test</module>
    <module>org.openhab.binding.hdanywhere</module>
    <module>org.openhab.binding.omnilink</module>
    <module>org.openhab.binding.freeswitch</module>
    <module>org.openhab.binding.neohub</module>
    <module>org.openhab.binding.gpio</module>
    <module>org.openhab.binding.irtrans</module>
    <module>org.openhab.binding.astro</module>
    <module>org.openhab.binding.k8055</module>
    <module>org.openhab.binding.withings</module>
    <module>org.openhab.binding.rme</module>
    <module>org.openhab.binding.iec6205621meter</module>
    <module>org.openhab.binding.freebox</module>
    <module>org.openhab.binding.xbmc</module>
    <module>org.openhab.binding.daikin</module>
    <module>org.openhab.binding.jointspace</module>
    <module>org.openhab.binding.oceanic</module>
    <module>org.openhab.binding.ecotouch</module>
    <module>org.openhab.binding.yamahareceiver</module>
    <module>org.openhab.binding.energenie</module>
    <module>org.openhab.binding.maxcul</module>
    <module>org.openhab.binding.wemo</module>
    <module>org.openhab.binding.ekey</module>
    <module>org.openhab.binding.alarmdecoder</module>
<<<<<<< HEAD
    <module>org.openhab.binding.davis</module>
=======
    <module>org.openhab.binding.xpl</module>
>>>>>>> 4e03b52b
  </modules>

</project><|MERGE_RESOLUTION|>--- conflicted
+++ resolved
@@ -119,11 +119,8 @@
     <module>org.openhab.binding.wemo</module>
     <module>org.openhab.binding.ekey</module>
     <module>org.openhab.binding.alarmdecoder</module>
-<<<<<<< HEAD
     <module>org.openhab.binding.davis</module>
-=======
     <module>org.openhab.binding.xpl</module>
->>>>>>> 4e03b52b
   </modules>
 
 </project>