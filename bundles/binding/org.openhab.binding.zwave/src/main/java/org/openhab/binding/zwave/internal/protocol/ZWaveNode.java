/**
 * Copyright (c) 2010-2014, openHAB.org and others.
 *
 * All rights reserved. This program and the accompanying materials
 * are made available under the terms of the Eclipse Public License v1.0
 * which accompanies this distribution, and is available at
 * http://www.eclipse.org/legal/epl-v10.html
 */
package org.openhab.binding.zwave.internal.protocol;

import java.util.ArrayList;
import java.util.Calendar;
import java.util.Collection;
import java.util.Date;
import java.util.HashMap;
import java.util.List;
import java.util.Map;

import org.openhab.binding.zwave.internal.HexToIntegerConverter;
import org.openhab.binding.zwave.internal.protocol.ZWaveDeviceClass.Basic;
import org.openhab.binding.zwave.internal.protocol.ZWaveDeviceClass.Generic;
import org.openhab.binding.zwave.internal.protocol.ZWaveDeviceClass.Specific;
import org.openhab.binding.zwave.internal.protocol.commandclass.ZWaveAssociationCommandClass;
import org.openhab.binding.zwave.internal.protocol.commandclass.ZWaveCommandClass;
import org.openhab.binding.zwave.internal.protocol.commandclass.ZWaveWakeUpCommandClass;
import org.openhab.binding.zwave.internal.protocol.commandclass.ZWaveCommandClass.CommandClass;
import org.openhab.binding.zwave.internal.protocol.commandclass.ZWaveMultiInstanceCommandClass;
import org.openhab.binding.zwave.internal.protocol.event.ZWaveEvent;
import org.openhab.binding.zwave.internal.protocol.event.ZWaveNodeStatusEvent;
import org.openhab.binding.zwave.internal.protocol.initialization.ZWaveNodeStageAdvancer;
import org.slf4j.Logger;
import org.slf4j.LoggerFactory;

import com.thoughtworks.xstream.annotations.XStreamAlias;
import com.thoughtworks.xstream.annotations.XStreamConverter;
import com.thoughtworks.xstream.annotations.XStreamOmitField;

/**
 * Z-Wave node class. Represents a node in the Z-Wave network.
 * @author Brian Crosby
 * @author Chris Jackson
 * @since 1.3.0
 */
@XStreamAlias("node")
public class ZWaveNode {

	@XStreamOmitField
	private static final Logger logger = LoggerFactory.getLogger(ZWaveNode.class);

	private final ZWaveDeviceClass deviceClass;
	@XStreamOmitField
	private ZWaveController controller;
	@XStreamOmitField
	private ZWaveNodeStageAdvancer nodeStageAdvancer;

	private int homeId;
	private int nodeId;
	private int version = Integer.MAX_VALUE;
	
	private String name;
	private String location;
	
	@XStreamConverter(HexToIntegerConverter.class)
	private int manufacturer = Integer.MAX_VALUE;
	@XStreamConverter(HexToIntegerConverter.class)
	private int deviceId = Integer.MAX_VALUE;
	@XStreamConverter(HexToIntegerConverter.class)
	private int deviceType = Integer.MAX_VALUE;
	
	private boolean listening;			 // i.e. sleeping
	private boolean frequentlyListening; 
	private boolean routing;
	private String healState;
	
	private Map<CommandClass, ZWaveCommandClass> supportedCommandClasses = new HashMap<CommandClass, ZWaveCommandClass>();
	private List<Integer> nodeNeighbors = new ArrayList<Integer>();
<<<<<<< HEAD
	private Date lastUpdated;
=======
	private Date lastSent;
	private Date lastReceived;
>>>>>>> 0d4e61c4

	@XStreamOmitField
	private Date queryStageTimeStamp;
	@XStreamOmitField
	private volatile NodeStage nodeStage;

	@XStreamOmitField
	private int resendCount = 0;

	@XStreamOmitField
	private int receiveCount = 0;
	@XStreamOmitField
	private int sendCount = 0;
	@XStreamOmitField
	private int deadCount = 0;
	@XStreamOmitField
	private Date deadTime;	
	@XStreamOmitField
	private int retryCount = 0;

	// TODO: Implement ZWaveNodeValue for Nodes that store multiple values.
	
	/**
	 * Constructor. Creates a new instance of the ZWaveNode class.
	 * @param homeId the home ID to use.
	 * @param nodeId the node ID to use.
	 * @param controller the wave controller instance
	 */
	public ZWaveNode(int homeId, int nodeId, ZWaveController controller) {
		this.homeId = homeId;
		this.nodeId = nodeId;
		this.controller = controller;
		this.nodeStageAdvancer = new ZWaveNodeStageAdvancer(this, controller);
		this.deviceClass = new ZWaveDeviceClass(Basic.NOT_KNOWN, Generic.NOT_KNOWN, Specific.NOT_USED);
		this.lastSent = null;
		this.lastReceived = null;
	}

	/**
	 * Configures the node after it's been restored from file
	 * @param controller the wave controller instance
	 */
	public void setRestoredFromConfigfile(ZWaveController controller) {
		this.controller = controller;
		
		// Create the initialisation advancer and tell it we've loaded from file
		this.nodeStageAdvancer = new ZWaveNodeStageAdvancer(this, controller);
		this.nodeStageAdvancer.setRestoredFromConfigfile();
		this.nodeStage = NodeStage.EMPTYNODE;
	}

	/**
	 * Gets the node ID.
	 * @return the node id
	 */
	public int getNodeId() {
		return nodeId;
	}

	/**
	 * Gets whether the node is listening.
	 * @return boolean indicating whether the node is listening or not.
	 */
	public boolean isListening() {
		return listening;
	}
	
	/**
	 * Sets whether the node is listening.
	 * @param listening
	 */
	public void setListening(boolean listening) {
		this.listening = listening;
	}

	/**
	 * Gets whether the node is frequently listening.
	 * Frequently listening is responding to a beam signal. Apart from
	 * increased latency, nothing else is noticeable from the serial api
	 * side.
	 * @return boolean indicating whether the node is frequently
	 * listening or not.
	 */
	public boolean isFrequentlyListening() {
		return frequentlyListening;
	}
	
	/**
	 * Sets whether the node is frequently listening.
	 * Frequently listening is responding to a beam signal. Apart from
	 * increased latency, nothing else is noticeable from the serial api
	 * side.
	 * @param frequentlyListening indicating whether the node is frequently
	 * listening or not.
	 */
	public void setFrequentlyListening(boolean frequentlyListening) {
		this.frequentlyListening = frequentlyListening;
	}
	
	/**
	 * Gets the Heal State of the node.
	 * @return String indicating the node Heal State.
	 */
	public String getHealState() {
		return healState;
	}
	
	/**
	 * Sets the Heal State of the node.
	 * @param healState
	 */
	public void setHealState(String healState) {
		this.healState = healState;
<<<<<<< HEAD
		this.lastUpdated = Calendar.getInstance().getTime();
	}

	/**
	 * Marks the node as DEAD.
	 * This occurs if the binding thinks the device is not responding
	 */
	public void setDead() {
		this.nodeStageAdvancer.setCurrentStage(NodeStage.DEAD);
	}

	/**
	 * Marks the node as FAILED.
	 * This occurs only if the controller puts it on its internal failed devices list
	 */
	public void setFailed() {
		this.nodeStageAdvancer.setCurrentStage(NodeStage.FAILED);
	}

	/**
	 * Gets whether the node is dead.
	 * @return
	 */
	public boolean isDead() {
		if(this.nodeStageAdvancer.getCurrentStage() == NodeStage.DEAD)
			return true;
		else
			return false;
=======
>>>>>>> 0d4e61c4
	}
	
	/**
	 * Gets whether the node is dead or failed.
	 * In either case, the device is not considered functioning
	 * @return
	 */
<<<<<<< HEAD
	public boolean isFailed() {
		if(this.nodeStageAdvancer.getCurrentStage() == NodeStage.FAILED)
=======
	public boolean isDead() {
		if(this.nodeStage == NodeStage.DEAD || this.nodeStage == NodeStage.FAILED) {
>>>>>>> 0d4e61c4
			return true;
		}
		else {
			return false;
		}
	}

	/**
	 * Sets the node to be 'undead'.
	 */
	public void setAlive() {
		if(this.nodeStageAdvancer.isInitializationComplete()) {
			logger.debug("NODE {}: Node is now ALIVE", this.nodeId);
			this.nodeStageAdvancer.setCurrentStage(NodeStage.DONE);
		}
		else {
			this.nodeStageAdvancer.setCurrentStage(NodeStage.DYNAMIC_VALUES);
			this.nodeStageAdvancer.advanceNodeStage(null);
		}

		// Reset the resend counter
		this.resendCount = 0;

		// Alert anyone who wants to know...
		ZWaveEvent zEvent = new ZWaveNodeStatusEvent(this.getNodeId(), ZWaveNodeStatusEvent.State.Alive);
		controller.notifyEventListeners(zEvent);
	}
	
	/**
	 * Gets the home ID
	 * @return the homeId
	 */
	public Integer getHomeId() {
		return homeId;
	}

	/**
	 * Gets the node name.
	 * @return the name
	 */
	public String getName() {
		return name;
	}

	/**
	 * Sets the node name.
	 * @param name the name to set
	 */
	public void setName(String name) {
		this.name = name;
	}

	/**
	 * Gets the node location.
	 * @return the location
	 */
	public String getLocation() {
		return location;
	}

	/**
	 * Sets the node location.
	 * @param location the location to set
	 */
	public void setLocation(String location) {
		this.location = location;
	}

	/**
	 * Gets the manufacturer of the node.
	 * @return the manufacturer
	 */
	public int getManufacturer() {
		return manufacturer;
	}

	/**
	 * Sets the manufacturer of the node.
	 * @param tempMan the manufacturer to set
	 */
	public void setManufacturer(int tempMan) {
		this.manufacturer = tempMan;
	}

	/**
	 * Gets the device id of the node.
	 * @return the deviceId
	 */
	public int getDeviceId() {
		return deviceId;
	}

	/**
	 * Sets the device id of the node.
	 * @param tempDeviceId the device to set
	 */
	public void setDeviceId(int tempDeviceId) {
		this.deviceId = tempDeviceId;
	}

	/**
	 * Gets the device type of the node.
	 * @return the deviceType
	 */
	public int getDeviceType() {
		return deviceType;
	}

	/**
	 * Sets the device type of the node.
	 * @param tempDeviceType the deviceType to set
	 */
	public void setDeviceType(int tempDeviceType) {
		this.deviceType = tempDeviceType;
	}

	/**
	 * Get the date/time the node was last updated (ie a frame was received from it).
	 * @return the lastUpdated time
	 */
	public Date getLastReceived() {
		return lastReceived;
	}

	/**
	 * Get the date/time we last sent a frame to the node.
	 * @return the lastSent
	 */
	public Date getLastSent() {
		return lastSent;
	}

	/**
	 * Gets the node stage.
	 * @return the nodeStage
	 */
	public NodeStage getNodeStage() {
		return this.nodeStageAdvancer.getCurrentStage();
	}
	
	/**
	 * Gets the initialization state
	 * @return true if initialization has been completed
	 */
	public boolean isInitializationComplete() {
		return this.nodeStageAdvancer.isInitializationComplete();
	}
	

	/**
	 * Sets the node stage.
	 * @param nodeStage the nodeStage to set
	 */
<<<<<<< HEAD
//	public void setNodeStage(NodeStage nodeStage) {
//		this.nodeStageAdvancer.setCurrentStage(nodeStage);
//		this.lastUpdated = Calendar.getInstance().getTime();
//	}
=======
	public void setNodeStage(NodeStage nodeStage) {
		this.nodeStage = nodeStage;
	}
>>>>>>> 0d4e61c4

	/**
	 * Gets the node version
	 * @return the version
	 */
	public int getVersion() {
		return version;
	}

	/**
	 * Sets the node version.
	 * @param version the version to set
	 */
	public void setVersion(int version) {
		this.version = version;
	}

	/**
	 * Gets whether the node is routing messages.
	 * @return the routing
	 */
	public boolean isRouting() {
		return routing;
	}

	/**
	 * Sets whether the node is routing messages.
	 * @param routing the routing to set
	 */
	public void setRouting(boolean routing) {
		this.routing = routing;
	}

	/**
	 * Gets the time stamp the node was last queried.
	 * @return the queryStageTimeStamp
	 */
	public Date getQueryStageTimeStamp() {
<<<<<<< HEAD
		return this.nodeStageAdvancer.getQueryStageTimeStamp();
=======
		return queryStageTimeStamp;
	}

	/**
	 * Sets the time stamp the node was last queried.
	 * @param queryStageTimeStamp the queryStageTimeStamp to set
	 */
	public void setQueryStageTimeStamp(Date queryStageTimeStamp) {
		this.queryStageTimeStamp = queryStageTimeStamp;
>>>>>>> 0d4e61c4
	}

	/**
	 * Increments the resend counter.
	 * On three increments the node stage is set to DEAD and no
	 * more messages will be sent.
	 */
	public void incrementResendCount() {
		if (++resendCount >= 3) {
			this.nodeStageAdvancer.setCurrentStage(NodeStage.DEAD);
			this.deadCount++;
			this.deadTime = Calendar.getInstance().getTime();
			logger.debug("NODE {}: Retry count exceeded. Node is DEAD.", this.nodeId);

			if(nodeStageAdvancer.isInitializationComplete() == true) {
				ZWaveEvent zEvent = new ZWaveNodeStatusEvent(this.getNodeId(), ZWaveNodeStatusEvent.State.Dead);
				controller.notifyEventListeners(zEvent);
			}
			else {
				logger.debug("NODE {}: Initialisation incomplete, not signalling DEAD node.", this.nodeId);				
			}
		}
		this.retryCount++;
	}

	/**
	 * Resets the resend counter and possibly resets the
	 * node stage to DONE when previous initialization was
	 * complete.
	 * Note that if the node is DEAD, then the nodeStage stays DEAD
	 */
	public void resetResendCount() {
		this.resendCount = 0;
<<<<<<< HEAD
		if (this.nodeStageAdvancer.isInitializationComplete() && this.nodeStageAdvancer.getCurrentStage() != NodeStage.DEAD) {
			this.nodeStageAdvancer.setCurrentStage(NodeStage.DONE);
		}
		this.lastUpdated = Calendar.getInstance().getTime();
=======
		if (this.nodeStageAdvancer.isInitializationComplete() && this.isDead() == false) {
			this.nodeStage = NodeStage.DONE;
		}
>>>>>>> 0d4e61c4
	}

	/**
	 * Returns the device class of the node.
	 * @return the deviceClass
	 */
	public ZWaveDeviceClass getDeviceClass() {
		return deviceClass;
	}

	/**
	 * Returns the Command classes this node implements.
	 * @return the command classes.
	 */
	public Collection<ZWaveCommandClass> getCommandClasses() {
		return supportedCommandClasses.values();
	}
	
	/**
	 * Returns a commandClass object this node implements.
	 * Returns null if command class is not supported by this node.
	 * @param commandClass The command class to get.
	 * @return the command class.
	 */
	public ZWaveCommandClass getCommandClass(CommandClass commandClass)
	{
		return supportedCommandClasses.get(commandClass);
	}
	
	/**
	 * Returns whether a node supports this command class.
	 * @param commandClass the command class to check
	 * @return true if the command class is supported, false otherwise.
	 */
	public boolean supportsCommandClass(CommandClass commandClass) {
		return supportedCommandClasses.containsKey(commandClass);
	}
	
	/**
	 * Adds a command class to the list of supported command classes by this node.
	 * Does nothing if command class is already added.
	 * @param commandClass the command class instance to add.
	 */
	public void addCommandClass(ZWaveCommandClass commandClass)
	{
		CommandClass key = commandClass.getCommandClass();
		
		if (!supportedCommandClasses.containsKey(key)) {
			logger.debug("NODE {}: Adding command class {} to the list of supported command classes.", nodeId, commandClass.getCommandClass().getLabel());
			supportedCommandClasses.put(key, commandClass);
			
			if (commandClass instanceof ZWaveEventListener) {
				this.controller.addEventListener((ZWaveEventListener)commandClass);
			}
		}
	}
	
	/**
	 * Resolves a command class for this node. First endpoint is checked. 
	 * If endpoint == 0 or (endpoint != 1 and version of the multi instance 
	 * command == 1) then return a supported command class on the node itself. 
	 * If endpoint != 1 and version of the multi instance command == 2 then
	 * first try command classes of endpoints. If not found the return a  
	 * supported command class on the node itself.
	 * Returns null if a command class is not found.
	 * @param commandClass The command class to resolve.
	 * @param endpointId the endpoint / instance to resolve this command class for.
	 * @return the command class.
	 */
	public ZWaveCommandClass resolveCommandClass(CommandClass commandClass, int endpointId)
	{
		if (commandClass == null) {
			return null;
		}
		
		if (endpointId == 0) {
			return getCommandClass(commandClass);
		}
		
		ZWaveMultiInstanceCommandClass multiInstanceCommandClass = (ZWaveMultiInstanceCommandClass) supportedCommandClasses.get(CommandClass.MULTI_INSTANCE);
		if (multiInstanceCommandClass == null) {
			return null;	
		}
		else if (multiInstanceCommandClass.getVersion() == 2) {
			ZWaveEndpoint endpoint = multiInstanceCommandClass.getEndpoint(endpointId);
			
			if (endpoint != null) { 
				ZWaveCommandClass result = endpoint.getCommandClass(commandClass);
				if (result != null) {
					return result;
				}
			}
		}
		else if (multiInstanceCommandClass.getVersion() == 1) {
			ZWaveCommandClass result = getCommandClass(commandClass);
			if (endpointId <= result.getInstances()) {
				return result;
			}
		} else {
			logger.warn("NODE {}: Unsupported multi instance command version: {}.", nodeId, multiInstanceCommandClass.getVersion());
		}
		
		return null;
	}

	/**
	 * Initialise the node
	 */
	public void initialiseNode() {
		this.nodeStageAdvancer.startInitialisation();		
	}

	/**
	 * Advances the initialization stage for this node.
	 */
//	public void advanceNodeStage() {
		// call the advanceNodeStage method on the advancer.
//		this.nodeStageAdvancer.advanceNodeStage();
//	}
	
	/**
	 * Advances the initialization stage for this node.
	 * This method processes the init queue once we've sent a frame.
	 */
//	public void advanceNodeStage(SerialMessage msg) {
		// call the advanceNodeStage method on the advancer.
<<<<<<< HEAD
//		this.nodeStageAdvancer.handleNodeQueue(msg);
//	}
	
	/**
	 * Restores a node from an XML file using the @ ZWaveNodeSerializer} class.
	 * 
	 * @return true if succeeded, false otherwise.
	 */
//	public boolean restoreFromConfig() {
//		logger.warn("Restore from Config is called!!!!!");
//		return false;
//		return this.nodeStageAdvancer.restoreFromConfig();
//	}
=======
		this.nodeStageAdvancer.advanceNodeStage(targetStage);
	}
>>>>>>> 0d4e61c4

	/**
	 * Encapsulates a serial message for sending to a 
	 * multi-instance instance/ multi-channel endpoint on
	 * a node.
	 * @param serialMessage the serial message to encapsulate
	 * @param commandClass the command class used to generate the message.
	 * @param endpointId the instance / endpoint to encapsulate the message for
	 * @param node the destination node.
	 * @return SerialMessage on success, null on failure.
	 */
	public SerialMessage encapsulate(SerialMessage serialMessage, 
			ZWaveCommandClass commandClass, int endpointId) {
		ZWaveMultiInstanceCommandClass multiInstanceCommandClass;
		
		if (serialMessage == null)
			return null;
		
		// no encapsulation necessary.
		if (endpointId == 0) {
			return serialMessage;
		}
		
		multiInstanceCommandClass = (ZWaveMultiInstanceCommandClass)this.getCommandClass(CommandClass.MULTI_INSTANCE);
		
		if (multiInstanceCommandClass != null) {
			logger.debug("NODE {}: Encapsulating message, instance / endpoint {}", this.getNodeId(), endpointId);
			switch (multiInstanceCommandClass.getVersion()) {
				case 2:
					if (commandClass.getEndpoint() != null) {
						serialMessage = multiInstanceCommandClass.getMultiChannelEncapMessage(serialMessage, commandClass.getEndpoint());
						return serialMessage;
					}
					break;
				case 1:
				default:
					if (commandClass.getInstances() >= endpointId) {
						serialMessage = multiInstanceCommandClass.getMultiInstanceEncapMessage(serialMessage, endpointId);
						return serialMessage;
					}
					break;
			}
		}

		logger.warn("NODE {}:Encapsulating message, instance / endpoint {} failed, will discard message.", this.getNodeId(), endpointId);
		return null;
	}

	/**
	 * Return a list with the nodes neighbors
	 * @return list of node IDs
	 */
	public List<Integer> getNeighbors() {
		return nodeNeighbors;
	}
	
	/**
	 * Clear the neighbor list
	 */
	public void clearNeighbors() {
		nodeNeighbors.clear();
	}

	/**
	 * Updates a nodes routing information
	 * Generation of routes uses associations
	 * @param nodeId
	 */
	public ArrayList<Integer> getRoutingList() {
		logger.debug("NODE {}: Update return routes", nodeId);

		// Create a list of nodes this device is configured to talk to
    	ArrayList<Integer> routedNodes = new ArrayList<Integer>();

    	// Only update routes if this is a routing node
    	if(isRouting() == false) {
    		logger.debug("NODE {}: Node is not a routing node. No routes can be set.", nodeId);
    		return null;
    	}

    	// Get the number of association groups reported by this node
		ZWaveAssociationCommandClass associationCmdClass = (ZWaveAssociationCommandClass) getCommandClass(CommandClass.ASSOCIATION);
		if(associationCmdClass == null) {
    		logger.debug("NODE {}: Node has no association class. No routes can be set.", nodeId);
    		return null;
    	}
		
		int groups = associationCmdClass.getGroupCount();
		if(groups != 0) {
			// Loop through each association group and add the node ID to the list
			for(int group = 1; group <= groups; group++) {
				for(Integer associationNodeId : associationCmdClass.getGroupMembers(group)) {
					routedNodes.add(associationNodeId);
				}
			}
		}

		// Add the wakeup destination node to the list for battery devices
		ZWaveWakeUpCommandClass wakeupCmdClass = (ZWaveWakeUpCommandClass) getCommandClass(CommandClass.WAKE_UP);
		if(wakeupCmdClass != null) {
			Integer wakeupNodeId = wakeupCmdClass.getTargetNodeId();
			routedNodes.add(wakeupNodeId);
		}

		// Are there any nodes to which we need to set routes?
		if(routedNodes.size() == 0) {
    		logger.debug("NODE {}: No return routes required.", nodeId);
    		return null;
		}
		
		return routedNodes;
	}
	
	/**
	 * Add a node ID to the neighbor list
	 * @param nodeId the node to add
	 */
	public void addNeighbor(Integer nodeId) {
		nodeNeighbors.add(nodeId);
	}

	/**
	 * Gets the number of times the node has been determined as DEAD
	 * @return dead count
	 */
	public int getDeadCount() {
		return deadCount;
	}
	
	/**
	 * Gets the number of times the node has been determined as DEAD
	 * @return dead count
	 */
	public Date getDeadTime() {
		return deadTime;
	}
	
	/**
	 * Gets the number of packets that have been resent to the node
	 * @return retry count
	 */
	public int getRetryCount() {
		return retryCount;
	}

	/**
	 * Increments the sent packet counter and records the last sent time
	 * This is simply used for statistical purposes to assess the health
	 * of a node.
	 */
	public void incrementSendCount() {
		sendCount++;
		this.lastSent = Calendar.getInstance().getTime();
	}
	
	/**
	 * Increments the received packet counter and records the last received time
	 * This is simply used for statistical purposes to assess the health
	 * of a node.
	 */
	public void incrementReceiveCount() {
		receiveCount++;
		this.lastReceived = Calendar.getInstance().getTime();
	}
	
	/**
	 * Gets the number of packets sent to the node
	 * @return send count
	 */
	public int getSendCount() {
		return sendCount;
	}
}<|MERGE_RESOLUTION|>--- conflicted
+++ resolved
@@ -74,12 +74,8 @@
 	
 	private Map<CommandClass, ZWaveCommandClass> supportedCommandClasses = new HashMap<CommandClass, ZWaveCommandClass>();
 	private List<Integer> nodeNeighbors = new ArrayList<Integer>();
-<<<<<<< HEAD
-	private Date lastUpdated;
-=======
 	private Date lastSent;
 	private Date lastReceived;
->>>>>>> 0d4e61c4
 
 	@XStreamOmitField
 	private Date queryStageTimeStamp;
@@ -113,6 +109,7 @@
 		this.nodeId = nodeId;
 		this.controller = controller;
 		this.nodeStageAdvancer = new ZWaveNodeStageAdvancer(this, controller);
+		this.nodeStage = NodeStage.EMPTYNODE;
 		this.deviceClass = new ZWaveDeviceClass(Basic.NOT_KNOWN, Generic.NOT_KNOWN, Specific.NOT_USED);
 		this.lastSent = null;
 		this.lastReceived = null;
@@ -193,24 +190,6 @@
 	 */
 	public void setHealState(String healState) {
 		this.healState = healState;
-<<<<<<< HEAD
-		this.lastUpdated = Calendar.getInstance().getTime();
-	}
-
-	/**
-	 * Marks the node as DEAD.
-	 * This occurs if the binding thinks the device is not responding
-	 */
-	public void setDead() {
-		this.nodeStageAdvancer.setCurrentStage(NodeStage.DEAD);
-	}
-
-	/**
-	 * Marks the node as FAILED.
-	 * This occurs only if the controller puts it on its internal failed devices list
-	 */
-	public void setFailed() {
-		this.nodeStageAdvancer.setCurrentStage(NodeStage.FAILED);
 	}
 
 	/**
@@ -218,26 +197,7 @@
 	 * @return
 	 */
 	public boolean isDead() {
-		if(this.nodeStageAdvancer.getCurrentStage() == NodeStage.DEAD)
-			return true;
-		else
-			return false;
-=======
->>>>>>> 0d4e61c4
-	}
-	
-	/**
-	 * Gets whether the node is dead or failed.
-	 * In either case, the device is not considered functioning
-	 * @return
-	 */
-<<<<<<< HEAD
-	public boolean isFailed() {
-		if(this.nodeStageAdvancer.getCurrentStage() == NodeStage.FAILED)
-=======
-	public boolean isDead() {
 		if(this.nodeStage == NodeStage.DEAD || this.nodeStage == NodeStage.FAILED) {
->>>>>>> 0d4e61c4
 			return true;
 		}
 		else {
@@ -391,16 +351,9 @@
 	 * Sets the node stage.
 	 * @param nodeStage the nodeStage to set
 	 */
-<<<<<<< HEAD
-//	public void setNodeStage(NodeStage nodeStage) {
-//		this.nodeStageAdvancer.setCurrentStage(nodeStage);
-//		this.lastUpdated = Calendar.getInstance().getTime();
-//	}
-=======
 	public void setNodeStage(NodeStage nodeStage) {
 		this.nodeStage = nodeStage;
 	}
->>>>>>> 0d4e61c4
 
 	/**
 	 * Gets the node version
@@ -439,9 +392,6 @@
 	 * @return the queryStageTimeStamp
 	 */
 	public Date getQueryStageTimeStamp() {
-<<<<<<< HEAD
-		return this.nodeStageAdvancer.getQueryStageTimeStamp();
-=======
 		return queryStageTimeStamp;
 	}
 
@@ -451,7 +401,6 @@
 	 */
 	public void setQueryStageTimeStamp(Date queryStageTimeStamp) {
 		this.queryStageTimeStamp = queryStageTimeStamp;
->>>>>>> 0d4e61c4
 	}
 
 	/**
@@ -485,16 +434,9 @@
 	 */
 	public void resetResendCount() {
 		this.resendCount = 0;
-<<<<<<< HEAD
-		if (this.nodeStageAdvancer.isInitializationComplete() && this.nodeStageAdvancer.getCurrentStage() != NodeStage.DEAD) {
-			this.nodeStageAdvancer.setCurrentStage(NodeStage.DONE);
-		}
-		this.lastUpdated = Calendar.getInstance().getTime();
-=======
 		if (this.nodeStageAdvancer.isInitializationComplete() && this.isDead() == false) {
 			this.nodeStage = NodeStage.DONE;
 		}
->>>>>>> 0d4e61c4
 	}
 
 	/**
@@ -612,33 +554,8 @@
 	 */
 //	public void advanceNodeStage() {
 		// call the advanceNodeStage method on the advancer.
-//		this.nodeStageAdvancer.advanceNodeStage();
-//	}
-	
-	/**
-	 * Advances the initialization stage for this node.
-	 * This method processes the init queue once we've sent a frame.
-	 */
-//	public void advanceNodeStage(SerialMessage msg) {
-		// call the advanceNodeStage method on the advancer.
-<<<<<<< HEAD
-//		this.nodeStageAdvancer.handleNodeQueue(msg);
-//	}
-	
-	/**
-	 * Restores a node from an XML file using the @ ZWaveNodeSerializer} class.
-	 * 
-	 * @return true if succeeded, false otherwise.
-	 */
-//	public boolean restoreFromConfig() {
-//		logger.warn("Restore from Config is called!!!!!");
-//		return false;
-//		return this.nodeStageAdvancer.restoreFromConfig();
-//	}
-=======
 		this.nodeStageAdvancer.advanceNodeStage(targetStage);
 	}
->>>>>>> 0d4e61c4
 
 	/**
 	 * Encapsulates a serial message for sending to a 
