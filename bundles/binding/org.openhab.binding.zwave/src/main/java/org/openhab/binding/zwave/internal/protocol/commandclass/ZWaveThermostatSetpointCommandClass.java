--- conflicted
+++ resolved
@@ -107,7 +107,6 @@
 				for(int i = offset + 1; i < payloadLength; ++i ) {
 					int bitMask = serialMessage.getMessagePayloadByte(i);
 					for(int bit = 0; bit < 8; ++bit) {
-<<<<<<< HEAD
 					    if ( (bitMask & (1 << bit) ) == 0 ) {
 					    	continue;
 					    }
@@ -127,25 +126,6 @@
 						else {
 							logger.warn("NODE {}: Unknown mode type {}", this.getNode().getNodeId(), index);
 						}
-=======
-						    if ( (bitMask & (1 << bit) ) == 0 )
-						    	continue;
-						    
-						    int index = ((i - (offset + 1)) * 8 ) + bit;             
-						    if(index >= SetpointType.values().length)
-						    	continue;
-						    
-						    // (n)th bit is set. n is the index for the setpoint type enumeration.
-						    SetpointType setpointTypeToAdd = SetpointType.getSetpointType(index);
-
-							if (setpointTypeToAdd == null) {
-								logger.warn("NODE {}: Unknown Setpoint Type = {}, ignoring report.", this.getNode().getNodeId(),index);
-								return;
-							}
-
-							this.setpointTypes.add(setpointTypeToAdd);
-							logger.debug("NODE {}: Added setpoint type {} {}", this.getNode().getNodeId(), setpointTypeToAdd.getLabel(), index);
->>>>>>> 9c7c2900
 					}
 				}
 
@@ -224,17 +204,13 @@
 	@Override
 	public Collection<SerialMessage> getDynamicValues(boolean refresh) {
 		ArrayList<SerialMessage> result = new ArrayList<SerialMessage>();
-<<<<<<< HEAD
 		for (Map.Entry<SetpointType, Setpoint> entry : this.setpoints.entrySet()) {
 			if(refresh == true || entry.getValue().getInitialised() == false) {
-				result.add(getMessage(entry.getValue().getSetpointType()));
-=======
-		for (SetpointType setpointType : this.setpointTypes) {
-			if(setpointType==null){
-				logger.warn("NODE {}: Ignoring null setpointType in setpointTypes", this.getNode().getNodeId());
-			} else {
-				result.add(getMessage(setpointType));
->>>>>>> 9c7c2900
+				if(getMessage(entry.getValue().getSetpointType()) == null){
+					logger.warn("NODE {}: Ignoring null setpointType in setpointTypes", this.getNode().getNodeId());
+				} else {
+					result.add(getMessage(entry.getValue().getSetpointType()));
+				}
 			}
 		}
 		return result;
