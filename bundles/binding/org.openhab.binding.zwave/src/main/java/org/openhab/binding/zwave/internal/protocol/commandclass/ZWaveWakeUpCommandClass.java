/**
 * Copyright (c) 2010-2014, openHAB.org and others.
 *
 * All rights reserved. This program and the accompanying materials
 * are made available under the terms of the Eclipse Public License v1.0
 * which accompanies this distribution, and is available at
 * http://www.eclipse.org/legal/epl-v10.html
 */
package org.openhab.binding.zwave.internal.protocol.commandclass;

import java.util.ArrayList;
import java.util.Collection;
import java.util.Timer;
import java.util.TimerTask;
import java.util.concurrent.ArrayBlockingQueue;

import org.openhab.binding.zwave.internal.protocol.SerialMessage;
import org.openhab.binding.zwave.internal.protocol.SerialMessage.SerialMessageClass;
import org.openhab.binding.zwave.internal.protocol.SerialMessage.SerialMessagePriority;
import org.openhab.binding.zwave.internal.protocol.SerialMessage.SerialMessageType;
import org.openhab.binding.zwave.internal.protocol.ZWaveController;
import org.openhab.binding.zwave.internal.protocol.ZWaveEndpoint;
import org.openhab.binding.zwave.internal.protocol.ZWaveEventListener;
import org.openhab.binding.zwave.internal.protocol.ZWaveNode;
import org.openhab.binding.zwave.internal.protocol.event.ZWaveEvent;
import org.openhab.binding.zwave.internal.protocol.event.ZWaveTransactionCompletedEvent;
import org.slf4j.Logger;
import org.slf4j.LoggerFactory;

import com.thoughtworks.xstream.annotations.XStreamAlias;
import com.thoughtworks.xstream.annotations.XStreamOmitField;

/**
 * Wake Up Command Class. Enables a node to notify another device
 * that it woke up and is ready to receive commands.
 * @author Jan-Willem Spuij
 * @author Chris Jackson
 * @since 1.3.0
 */
@XStreamAlias("WakeUpCommandClass")
public class ZWaveWakeUpCommandClass extends ZWaveCommandClass implements ZWaveCommandClassInitialization, ZWaveEventListener {

	private static final Logger logger = LoggerFactory.getLogger(ZWaveWakeUpCommandClass.class);
	private static final int MAX_SUPPORTED_VERSION = 2;

	public static final int WAKE_UP_INTERVAL_SET = 0x04;
	public static final int WAKE_UP_INTERVAL_GET = 0x05;
	public static final int WAKE_UP_INTERVAL_REPORT = 0x06;
	public static final int WAKE_UP_NOTIFICATION = 0x07;
	public static final int WAKE_UP_NO_MORE_INFORMATION = 0x08;
	public static final int WAKE_UP_INTERVAL_CAPABILITIES_GET = 0x09;
	public static final int WAKE_UP_INTERVAL_CAPABILITIES_REPORT = 0x0A;

	private static final int MAX_BUFFFER_SIZE = 128;

	@XStreamOmitField
	private ArrayBlockingQueue<SerialMessage> wakeUpQueue;
	
	private int targetNodeId = 0;
	private int interval = 0;
	
	private int minInterval = 0;
	private int maxInterval = 0;
	private int defaultInterval = 0;
	private int intervalStep = 0;
	
	@XStreamOmitField
	private volatile boolean isAwake = false;
	
	@XStreamOmitField
	private boolean initializationComplete = false;
	
	@XStreamOmitField
	private Timer timer = null;
	@XStreamOmitField
	private TimerTask timerTask = null;

	@XStreamOmitField
	private boolean initialiseDone = false;

	/**
	 * Creates a new instance of the ZWaveWakeUpCommandClass class.
	 * @param node the node this command class belongs to
	 * @param controller the controller to use
	 * @param endpoint the endpoint this Command class belongs to
	 */
	public ZWaveWakeUpCommandClass(ZWaveNode node,
			ZWaveController controller, ZWaveEndpoint endpoint) {
		super(node, controller, endpoint);
		wakeUpQueue = new ArrayBlockingQueue<SerialMessage>(MAX_BUFFFER_SIZE, true);
		
		timer = new Timer();
	}
	
	/**
	 * Resolves uninitialized fields after XML Deserialization.
	 *
	 * @return The current {@link ZWaveWakeUpCommandClass} instance.
	 */
	private Object readResolve() {
		wakeUpQueue = new ArrayBlockingQueue<SerialMessage>(MAX_BUFFFER_SIZE, true);
		timer = new Timer();
		return this;
	}	
	
	/**
	 * {@inheritDoc}
	 */
	@Override
	public CommandClass getCommandClass() {
		return CommandClass.WAKE_UP;
	}

	/**
	 * {@inheritDoc}
	 */
	@Override
	public int getMaxVersion() {
		return MAX_SUPPORTED_VERSION;
	};

	/**
	 * {@inheritDoc}
	 */
	@Override
	public void handleApplicationCommandRequest(SerialMessage serialMessage,
			int offset, int endpoint) {
		logger.trace("Handle Message Wake Up Request");
		logger.debug("NODE {}: Received Wake Up Request", this.getNode().getNodeId());
		int command = serialMessage.getMessagePayloadByte(offset);

		switch (command) {
			case WAKE_UP_INTERVAL_SET:
			case WAKE_UP_INTERVAL_GET:
			case WAKE_UP_INTERVAL_CAPABILITIES_GET:
			case WAKE_UP_NO_MORE_INFORMATION:
				logger.warn(String.format("Command 0x%02X not implemented.", command));
				return;
			case WAKE_UP_INTERVAL_REPORT:
				logger.trace("Process Wake Up Interval");
				
				// according to open-zwave: it seems that some devices send incorrect interval report messages. Don't know if they are spurious.
				// if not we should advance the node stage.
                if(serialMessage.getMessagePayload().length < offset + 4) {
                		logger.error("NODE {}: Unusual response: WAKE_UP_INTERVAL_REPORT with length = {}. Ignored.", this.getNode().getNodeId(), serialMessage.getMessagePayload().length);
                		return;
                }
                
                targetNodeId = serialMessage.getMessagePayloadByte(offset +4);
                int receivedInterval = ((serialMessage.getMessagePayloadByte(offset + 1)) << 16) | ((serialMessage.getMessagePayloadByte(offset + 2)) << 8) | (serialMessage.getMessagePayloadByte(offset + 3));
				logger.debug(String.format("NODE %d: Wake up interval report, value = %d seconds, targetNodeId = %d", this.getNode().getNodeId(), receivedInterval, targetNodeId));
                
				this.interval = receivedInterval;
				logger.debug("NODE {}: Wake up interval set", this.getNode().getNodeId());
				
				this.initializationComplete = true;
				ZWaveWakeUpEvent event = new ZWaveWakeUpEvent(getNode().getNodeId(), WAKE_UP_INTERVAL_REPORT);
				this.getController().notifyEventListeners(event);
				break;
			case WAKE_UP_INTERVAL_CAPABILITIES_REPORT:
				logger.trace("Process Wake Up Interval Capabilities");
				
                this.minInterval = ((serialMessage.getMessagePayloadByte(offset + 1)) << 16) | ((serialMessage.getMessagePayloadByte(offset + 2)) << 8) | (serialMessage.getMessagePayloadByte(offset + 3));
                this.maxInterval = ((serialMessage.getMessagePayloadByte(offset + 4)) << 16) | ((serialMessage.getMessagePayloadByte(offset + 5)) << 8) | (serialMessage.getMessagePayloadByte(offset + 6));
                this.defaultInterval = ((serialMessage.getMessagePayloadByte(offset + 7)) << 16) | ((serialMessage.getMessagePayloadByte(offset + 8)) << 8) | (serialMessage.getMessagePayloadByte(offset + 9));
                this.intervalStep = ((serialMessage.getMessagePayloadByte(offset + 10)) << 16) | ((serialMessage.getMessagePayloadByte(offset + 11)) << 8) | (serialMessage.getMessagePayloadByte(offset + 12));
				
				logger.debug("NODE {}: Wake up interval capabilities report", this.getNode().getNodeId());
				logger.debug("NODE {}: Minimum interval = {}", this.getNode().getNodeId(), this.minInterval);
				logger.debug("NODE {}: Maximum interval = {}", this.getNode().getNodeId(), this.maxInterval);
				logger.debug("NODE {}: Default interval = {}", this.getNode().getNodeId(), this.defaultInterval);
				logger.debug("NODE {}: Interval step    = {}", this.getNode().getNodeId(), this.intervalStep);
                
				this.initializationComplete = true;
				initialiseDone = true;
				break;
			case WAKE_UP_NOTIFICATION:
				logger.trace("Process Wake Up Notification");
				
				logger.debug("NODE {}: is awake", this.getNode().getNodeId());
				serialMessage.setTransActionCanceled(true);

				// if this node has not gone through it's query stages yet, and there
				// are no initialization packets on the wake-up queue, restart initialization.
<<<<<<< HEAD

				// TODO: Make sure this is ok!!!!
//				if (!this.initializationComplete && (this.wakeUpQueue.isEmpty() || this.getNode().getNodeStage() == NodeStage.DEAD)) {
//					logger.info("NODE {}: Got Wake Up Notification from node, continuing initialization.", this.getNode().getNodeId());

//					this.getNode().setNodeStage(NodeStage.WAKEUP);
//				}
=======
				if (!this.initializationComplete && (this.wakeUpQueue.isEmpty() || this.getNode().isDead() == true)) {
					logger.info("NODE {}: Got Wake Up Notification from node, continuing initialization.", this.getNode().getNodeId());
					
					this.getNode().setNodeStage(NodeStage.WAKEUP);
					this.getNode().advanceNodeStage(NodeStage.DETAILS);
				}
>>>>>>> 0d4e61c4

				// Set the awake flag. This will also empty the queue
				this.setAwake(true);
				break;
			default:
				logger.warn(String.format("NODE %d: Unsupported Command 0x%02X for command class %s (0x%02X).", 
					this.getNode().getNodeId(),
					command, 
					this.getCommandClass().getLabel(),
					this.getCommandClass().getKey()));
		}
	}
	
	/**
	 * Gets a SerialMessage with the WAKE_UP_NO_MORE_INFORMATION command.
	 * @return the serial message
	 */
	public SerialMessage getNoMoreInformationMessage() {
		logger.debug("NODE {}: Creating new message for application command WAKE_UP_NO_MORE_INFORMATION", this.getNode().getNodeId());
		SerialMessage result = new SerialMessage(this.getNode().getNodeId(), SerialMessageClass.SendData, SerialMessageType.Request, SerialMessageClass.SendData, SerialMessagePriority.Low);
    	byte[] newPayload = { 	(byte) this.getNode().getNodeId(), 
    							2, 
								(byte) getCommandClass().getKey(), 
								(byte) WAKE_UP_NO_MORE_INFORMATION };
    	result.setMessagePayload(newPayload);

    	return result;
	}
	
	/**
	 * If the device is awake, it returns true to indicate that this message can be sent
	 * immediately. If the device is not awake, it puts the message in the wake-up queue
	 * to send the message on next wake-up.
	 * The message is only added if it's not the WAKE_UP_NO_MORE_INFORMATION message
	 * since we don't want to send this at the next wakeup.
	 * This combines the previous 'putInWakeUpQueue' with 'isAlive'.
	 * @param serialMessage the message to put in the wake-up queue.
	 * @return true if the message can be sent immediately
	 */
	public boolean processOutgoingWakeupMessage(SerialMessage serialMessage) {
		// The message is Ok, if we're awake, send it now...
		if(isAwake) {
			return true;
		}

		// Make sure we never add the WAKE_UP_NO_MORE_INFORMATION message to the queue
		if (serialMessage.getMessagePayload().length >= 2 && serialMessage.getMessagePayload()[2] == (byte) WAKE_UP_NO_MORE_INFORMATION) {
			logger.debug("NODE {}: Last MSG not queuing.", this.getNode().getNodeId());
			return false;
		}
		if (this.wakeUpQueue.contains(serialMessage)) {
			logger.debug("NODE {}: Message already on the wake-up queue. Removing original.", this.getNode().getNodeId());
			this.wakeUpQueue.remove(serialMessage);
		}

		logger.debug("NODE {}: Putting message in wakeup queue.", this.getNode().getNodeId());
		this.wakeUpQueue.add(serialMessage);
		
		// This message has been queued - don't send it now...
		return false;
	}
	
	/**
	 * Gets a SerialMessage with the WAKE UP INTERVAL GET command 
	 * @return the serial message
	 */
	public SerialMessage getIntervalMessage() {
		logger.debug("NODE {}: Creating new message for application command WAKE_UP_INTERVAL_GET", this.getNode().getNodeId());
		SerialMessage result = new SerialMessage(this.getNode().getNodeId(), SerialMessageClass.SendData, SerialMessageType.Request, SerialMessageClass.ApplicationCommandHandler, SerialMessagePriority.Get);
    	byte[] newPayload = { 	(byte) this.getNode().getNodeId(), 
    							2, 
								(byte) getCommandClass().getKey(), 
								(byte) WAKE_UP_INTERVAL_GET };
    	result.setMessagePayload(newPayload);
    	return result;		
	}
	
	/**
	 * Gets a SerialMessage with the WAKE UP INTERVAL CAPABILITIES GET command 
	 * @return the serial message
	 */
	public SerialMessage getIntervalCapabilitiesMessage() {
		logger.debug("NODE {}: Creating new message for application command WAKE_UP_INTERVAL_CAPABILITIES_GET", this.getNode().getNodeId());
		SerialMessage result = new SerialMessage(this.getNode().getNodeId(), SerialMessageClass.SendData, SerialMessageType.Request, SerialMessageClass.ApplicationCommandHandler, SerialMessagePriority.Get);
    	byte[] newPayload = { 	(byte) this.getNode().getNodeId(), 
    							2, 
								(byte) getCommandClass().getKey(), 
								(byte) WAKE_UP_INTERVAL_CAPABILITIES_GET };
    	result.setMessagePayload(newPayload);
    	return result;		
	}
	
	/**
	 * Returns the interval at which the device wakes up every time.
	 * @return the interval in seconds.
	 */
	public int getInterval() {
		return interval;
	}

	/**
	 * Returns the minimum wake up interval that can be set to the device.
	 * @return the minInterval in seconds.
	 */
	public int getMinInterval() {
		return minInterval;
	}

	/**
	 * Returns the maximum wake up interval that can be set to the device.
	 * @return the maxInterval in seconds.
	 */
	public int getMaxInterval() {
		return maxInterval;
	}

	/**
	 * Returns the factory default wake up interval for the device.
	 * @return the defaultInterval in seconds.
	 */
	public int getDefaultInterval() {
		return defaultInterval;
	}

	/**
	 * Returns the minimum step that must be taken into account when setting the interval for the device.
	 * @return the intervalStep in seconds.
	 */
	public int getIntervalStep() {
		return intervalStep;
	}

	/**
	 * {@inheritDoc}
	 */
	@Override
	public Collection<SerialMessage> initialize(boolean refresh) {
		ArrayList<SerialMessage> result = new ArrayList<SerialMessage>(2);
		if(refresh == true || initialiseDone == false) {
			// get wake up interval.
			result.add(getIntervalMessage()); 
			if (this.getVersion() > 1) {
				// get default values for wake up interval.
				result.add(getIntervalCapabilitiesMessage());
			}
		}
		return result;
	}

	/**
	 * Event handler for incoming Z-Wave events. We monitor Z-Wave events for completed
	 * transactions. Once a transaction is completed for the WAKE_UP_NO_MORE_INFORMATION
	 * event, we set the node state to asleep.
	 * {@inheritDoc}
	 */
	@Override
	public void ZWaveIncomingEvent(ZWaveEvent event) {
		if (!(event instanceof ZWaveTransactionCompletedEvent))
			return;
		
		SerialMessage serialMessage = ((ZWaveTransactionCompletedEvent)event).getCompletedMessage();
		
		if (serialMessage.getMessageClass() != SerialMessageClass.SendData && serialMessage.getMessageType() != SerialMessageType.Request)
			return;
				
		byte[] payload = serialMessage.getMessagePayload();
		
		// Check if it's addressed to this node
		if (payload.length == 0 || (payload[0] & 0xFF) != this.getNode().getNodeId())
			return;

		// We now know that this is a message to this node.
		// If it's not the WAKE_UP_NO_MORE_INFORMATION, then we need to set the wakeup timer
		if (payload.length >= 4 && 
				(payload[2] & 0xFF) == this.getCommandClass().getKey() &&
				(payload[3] & 0xFF) == WAKE_UP_NO_MORE_INFORMATION) {
			// This is confirmation of our 'go to sleep' message
			logger.debug("NODE {}: Went to sleep", this.getNode().getNodeId());
			this.setAwake(false);
			return;
		}
		
		// Send the next message in the wake-up queue
		if (!this.wakeUpQueue.isEmpty()) {
			serialMessage = this.wakeUpQueue.poll();
			this.getController().sendData(serialMessage);
		}
		else if(isAwake() == true){
			// No more messages in the queue.
			// Start a timer to send the "Go To Sleep" message
			// This gives other tasks some time to do something if they want
			setSleepTimer();
		}
	}

	/**
	 * Returns whether the node is awake.
	 * @return the isAwake
	 */
	public boolean isAwake() {
		return isAwake;
	}

	/**
	 * Sets whether the node is awake.
	 * If the node is awake we send the first message in the wake-up queue.
	 * The remaining messages are triggered within the notification handler  
	 * @param isAwake the isAwake to set
	 */
	public void setAwake(boolean isAwake) {
		this.isAwake = isAwake;
		
		if(isAwake) {
			ZWaveWakeUpEvent event = new ZWaveWakeUpEvent(getNode().getNodeId(), WAKE_UP_NOTIFICATION);
			this.getController().notifyEventListeners(event);
			
			logger.debug("NODE {}: Is awake with {} messages in the wake-up queue.", this.getNode().getNodeId(), this.wakeUpQueue.size());

			// Handle the wake-up queue for this node.
			// We send the first message, and when that's ACKed, we sent the next
			if (!this.wakeUpQueue.isEmpty()) {
				SerialMessage serialMessage = this.wakeUpQueue.poll();
				this.getController().sendData(serialMessage);
			}
			else {
				// No messages in the queue.
				// Start a timer to send the "Go To Sleep" message
				// This gives other tasks some time to do something if they want
				setSleepTimer();
			}
		}
	}

	/**
	 * Sends a command to the device to set the wakeup interval.
	 * The wakeup node is set to the controller.
	 * @param interval the wakeup interval in seconds
	 * @return the serial message
	 * @author Chris Jackson
	 */
	public SerialMessage setInterval(int interval) {
		logger.debug("NODE {}: Creating new message for application command WAKE_UP_INTERVAL_SET to {}", this.getNode().getNodeId(), interval);
		SerialMessage result = new SerialMessage(this.getNode().getNodeId(), SerialMessageClass.SendData, SerialMessageType.Request, SerialMessageClass.ApplicationCommandHandler, SerialMessagePriority.Get);
    	byte[] newPayload = { 	(byte) this.getNode().getNodeId(), 
    							6, 
								(byte) getCommandClass().getKey(), 
								(byte) WAKE_UP_INTERVAL_SET,
								(byte)(( interval >> 16 ) & 0xff),
				                (byte)(( interval >> 8 ) & 0xff),
				                (byte)( interval & 0xff ),
				                (byte) getController().getOwnNodeId()};
    	result.setMessagePayload(newPayload);
    	return result;		
	}

	/**
	 * Gets the size of the wake up queue
	 * @return number of messages currently queued
	 */
	public int getWakeupQueueLength() {
		return wakeUpQueue.size();
	}
	
	/**
	 * Gets the target node for the Wakeup command class
	 * @return wakeup target node id
	 */
	public int getTargetNodeId() {
		return targetNodeId;
	}

	// The following timer implements a re-triggerable timer. The timer is triggered
	// when there are no more messages to be sent in the wake-up queue. When the timer
	// times out it will send the 'Go To Sleep' message to the node.
	// The timer just provides some time for anything further to be sent as
	// a result of any processing.
	private class WakeupTimerTask extends TimerTask {
		ZWaveWakeUpCommandClass wakeup;

		WakeupTimerTask(ZWaveWakeUpCommandClass wakeup) {
			this.wakeup = wakeup;
		}

		@Override
		public void run() {
			if(!wakeup.isAwake()) {
				logger.debug("NODE {}: Already asleep", wakeup.getNode().getNodeId());
				return;
			}
			// Tell the device to back to sleep.
			logger.debug("NODE {}: No more messages, go back to sleep", wakeup.getNode().getNodeId());
			wakeup.getController().sendData(wakeup.getNoMoreInformationMessage());
		}
	}
	
	public synchronized void setSleepTimer() {
		// Stop any existing timer
		if(timerTask != null) {
			timerTask.cancel();
		}

		// Create the timer task
		timerTask = new WakeupTimerTask(this);

		// Start the timer
		timer.schedule(timerTask, 2000);
	}
	
	/**
	 * ZWave wake-up event.
	 * Notifies users that a device has woken up or changed its wakeup parameters
	 * 
	 * @author Chris Jackson
	 * @since 1.5.0
	 */
	public class ZWaveWakeUpEvent extends ZWaveEvent {
		private final int event;

		/**
		 * Constructor. Creates a new instance of the ZWaveWakeUpEvent
		 * class.
		 * @param nodeId the nodeId of the event.
		 */
		public ZWaveWakeUpEvent(int nodeId, int event) {
			super(nodeId, 1);
			this.event = event;
		}
		
		public int getEvent() {
			return this.event;
		}
	}
}<|MERGE_RESOLUTION|>--- conflicted
+++ resolved
@@ -182,22 +182,12 @@
 
 				// if this node has not gone through it's query stages yet, and there
 				// are no initialization packets on the wake-up queue, restart initialization.
-<<<<<<< HEAD
-
-				// TODO: Make sure this is ok!!!!
-//				if (!this.initializationComplete && (this.wakeUpQueue.isEmpty() || this.getNode().getNodeStage() == NodeStage.DEAD)) {
-//					logger.info("NODE {}: Got Wake Up Notification from node, continuing initialization.", this.getNode().getNodeId());
-
-//					this.getNode().setNodeStage(NodeStage.WAKEUP);
-//				}
-=======
 				if (!this.initializationComplete && (this.wakeUpQueue.isEmpty() || this.getNode().isDead() == true)) {
 					logger.info("NODE {}: Got Wake Up Notification from node, continuing initialization.", this.getNode().getNodeId());
 					
 					this.getNode().setNodeStage(NodeStage.WAKEUP);
 					this.getNode().advanceNodeStage(NodeStage.DETAILS);
 				}
->>>>>>> 0d4e61c4
 
 				// Set the awake flag. This will also empty the queue
 				this.setAwake(true);
