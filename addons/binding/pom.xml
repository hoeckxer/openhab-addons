--- conflicted
+++ resolved
@@ -33,13 +33,10 @@
     <module>org.openhab.binding.lutron</module>
     <module>org.openhab.binding.max</module>
     <module>org.openhab.binding.max.test</module>
-<<<<<<< HEAD
+    <module>org.openhab.binding.miele</module>
     <module>org.openhab.binding.meteostick</module>
     <module>org.openhab.binding.milight</module>
     <module>org.openhab.binding.netatmo</module>
-=======
-    <module>org.openhab.binding.miele</module>
->>>>>>> b12030f7
     <module>org.openhab.binding.network</module>
     <module>org.openhab.binding.onkyo</module>
     <module>org.openhab.binding.opensprinkler</module>
@@ -58,6 +55,7 @@
     <module>org.openhab.binding.yamahareceiver</module>
     <module>org.openhab.binding.systeminfo</module>
     <module>org.openhab.binding.systeminfo.test</module>
+    <module>org.openhab.binding.zwave</module>
   </modules>
 
 </project>